--- conflicted
+++ resolved
@@ -1,82 +1,75 @@
-﻿<?xml version="1.0" encoding="utf-8"?>
-<Project ToolsVersion="3.5" DefaultTargets="Build" xmlns="http://schemas.microsoft.com/developer/msbuild/2003">
-  <PropertyGroup>
-    <Configuration Condition=" '$(Configuration)' == '' ">Debug</Configuration>
-    <Platform Condition=" '$(Platform)' == '' ">AnyCPU</Platform>
-    <ProductVersion>9.0.30729</ProductVersion>
-    <SchemaVersion>2.0</SchemaVersion>
-    <ProjectGuid>{F5E67502-2B30-484C-88C3-97710291F5AA}</ProjectGuid>
-    <OutputType>Library</OutputType>
-    <AppDesignerFolder>Properties</AppDesignerFolder>
-    <RootNamespace>MassTransit.StructureMapIntegration</RootNamespace>
-    <AssemblyName>MassTransit.StructureMapIntegration</AssemblyName>
-    <TargetFrameworkVersion>v3.5</TargetFrameworkVersion>
-    <FileAlignment>512</FileAlignment>
-  </PropertyGroup>
-  <PropertyGroup Condition=" '$(Configuration)|$(Platform)' == 'Debug|AnyCPU' ">
-    <DebugSymbols>true</DebugSymbols>
-    <DebugType>full</DebugType>
-    <Optimize>false</Optimize>
-    <OutputPath>..\..\..\bin\StructureMap\</OutputPath>
-    <DefineConstants>DEBUG;TRACE</DefineConstants>
-    <ErrorReport>prompt</ErrorReport>
-    <WarningLevel>4</WarningLevel>
-    <NoWarn>3009,3001</NoWarn>
-  </PropertyGroup>
-  <PropertyGroup Condition=" '$(Configuration)|$(Platform)' == 'Release|AnyCPU' ">
-    <DebugType>pdbonly</DebugType>
-    <Optimize>true</Optimize>
-    <OutputPath>..\..\..\bin\StructureMap\</OutputPath>
-    <DefineConstants>TRACE</DefineConstants>
-    <ErrorReport>prompt</ErrorReport>
-    <WarningLevel>4</WarningLevel>
-    <DocumentationFile>..\..\bin\MassTransit.StructureMapIntegration.XML</DocumentationFile>
-    <NoWarn>1591,1587,3009,3001</NoWarn>
-  </PropertyGroup>
+﻿<?xml version="1.0" encoding="utf-8"?>
+<Project ToolsVersion="3.5" DefaultTargets="Build" xmlns="http://schemas.microsoft.com/developer/msbuild/2003">
+  <PropertyGroup>
+    <Configuration Condition=" '$(Configuration)' == '' ">Debug</Configuration>
+    <Platform Condition=" '$(Platform)' == '' ">AnyCPU</Platform>
+    <ProductVersion>9.0.30729</ProductVersion>
+    <SchemaVersion>2.0</SchemaVersion>
+    <ProjectGuid>{F5E67502-2B30-484C-88C3-97710291F5AA}</ProjectGuid>
+    <OutputType>Library</OutputType>
+    <AppDesignerFolder>Properties</AppDesignerFolder>
+    <RootNamespace>MassTransit.StructureMapIntegration</RootNamespace>
+    <AssemblyName>MassTransit.StructureMapIntegration</AssemblyName>
+    <TargetFrameworkVersion>v3.5</TargetFrameworkVersion>
+    <FileAlignment>512</FileAlignment>
+  </PropertyGroup>
+  <PropertyGroup Condition=" '$(Configuration)|$(Platform)' == 'Debug|AnyCPU' ">
+    <DebugSymbols>true</DebugSymbols>
+    <DebugType>full</DebugType>
+    <Optimize>false</Optimize>
+    <OutputPath>..\..\..\bin\StructureMap\</OutputPath>
+    <DefineConstants>DEBUG;TRACE</DefineConstants>
+    <ErrorReport>prompt</ErrorReport>
+    <WarningLevel>4</WarningLevel>
+    <NoWarn>3009,3001</NoWarn>
+  </PropertyGroup>
+  <PropertyGroup Condition=" '$(Configuration)|$(Platform)' == 'Release|AnyCPU' ">
+    <DebugType>pdbonly</DebugType>
+    <Optimize>true</Optimize>
+    <OutputPath>..\..\..\bin\StructureMap\</OutputPath>
+    <DefineConstants>TRACE</DefineConstants>
+    <ErrorReport>prompt</ErrorReport>
+    <WarningLevel>4</WarningLevel>
+    <DocumentationFile>..\..\bin\MassTransit.StructureMapIntegration.XML</DocumentationFile>
+    <NoWarn>1591,1587,3009,3001</NoWarn>
+  </PropertyGroup>
   <ItemGroup>
-<<<<<<< HEAD
-    <Reference Include="Microsoft.Practices.ServiceLocation, Version=1.0.0.0, Culture=neutral, PublicKeyToken=31bf3856ad364e35, processorArchitecture=MSIL">
-      <SpecificVersion>False</SpecificVersion>
-      <HintPath>..\..\..\lib\Microsoft.Practices.ServiceLocation.dll</HintPath>
-    </Reference>
-=======
->>>>>>> 5dc4084c
-    <Reference Include="StructureMap, Version=2.4.9.0, Culture=neutral, PublicKeyToken=e60ad81abae3c223, processorArchitecture=MSIL">
-      <SpecificVersion>False</SpecificVersion>
-      <HintPath>..\..\..\lib\StructureMap\StructureMap.dll</HintPath>
-      <Private>False</Private>
-    </Reference>
-    <Reference Include="System" />
-    <Reference Include="System.Core">
-      <RequiredTargetFramework>3.5</RequiredTargetFramework>
-    </Reference>
-  </ItemGroup>
-  <ItemGroup>
-    <Compile Include="..\..\SolutionVersion.cs">
-      <Link>SolutionVersion.cs</Link>
-    </Compile>
-    <Compile Include="MassTransitRegistryBase.cs" />
-    <Compile Include="Properties\AssemblyInfo.cs" />
-    <Compile Include="StructureMapObjectBuilder.cs" />
-  </ItemGroup>
-  <ItemGroup>
-    <ProjectReference Include="..\..\MassTransit.Infrastructure\MassTransit.Infrastructure.csproj">
-      <Project>{073A90FD-9A3E-4704-B3B5-6D8A9F4B442E}</Project>
-      <Name>MassTransit.Infrastructure</Name>
-      <Private>False</Private>
-    </ProjectReference>
-    <ProjectReference Include="..\..\MassTransit\MassTransit.csproj">
-      <Project>{6EFD69FC-CBCC-4F85-AEE0-EFBA73F4D273}</Project>
-      <Name>MassTransit</Name>
-      <Private>False</Private>
-    </ProjectReference>
-  </ItemGroup>
-  <Import Project="$(MSBuildToolsPath)\Microsoft.CSharp.targets" />
+    <Reference Include="StructureMap, Version=2.4.9.0, Culture=neutral, PublicKeyToken=e60ad81abae3c223, processorArchitecture=MSIL">
+      <SpecificVersion>False</SpecificVersion>
+      <HintPath>..\..\..\lib\StructureMap\StructureMap.dll</HintPath>
+      <Private>False</Private>
+    </Reference>
+    <Reference Include="System" />
+    <Reference Include="System.Core">
+      <RequiredTargetFramework>3.5</RequiredTargetFramework>
+    </Reference>
+  </ItemGroup>
+  <ItemGroup>
+    <Compile Include="..\..\SolutionVersion.cs">
+      <Link>SolutionVersion.cs</Link>
+    </Compile>
+    <Compile Include="MassTransitRegistryBase.cs" />
+    <Compile Include="Properties\AssemblyInfo.cs" />
+    <Compile Include="StructureMapObjectBuilder.cs" />
+  </ItemGroup>
+  <ItemGroup>
+    <ProjectReference Include="..\..\MassTransit.Infrastructure\MassTransit.Infrastructure.csproj">
+      <Project>{073A90FD-9A3E-4704-B3B5-6D8A9F4B442E}</Project>
+      <Name>MassTransit.Infrastructure</Name>
+      <Private>False</Private>
+    </ProjectReference>
+    <ProjectReference Include="..\..\MassTransit\MassTransit.csproj">
+      <Project>{6EFD69FC-CBCC-4F85-AEE0-EFBA73F4D273}</Project>
+      <Name>MassTransit</Name>
+      <Private>False</Private>
+    </ProjectReference>
+  </ItemGroup>
+  <Import Project="$(MSBuildToolsPath)\Microsoft.CSharp.targets" />
   <!-- To modify your build process, add your task inside one of the targets below and uncomment it. 
        Other similar extension points exist, see Microsoft.Common.targets.
   <Target Name="BeforeBuild">
   </Target>
   <Target Name="AfterBuild">
   </Target>
-  -->
+  -->
 </Project>