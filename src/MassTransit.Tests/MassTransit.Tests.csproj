--- conflicted
+++ resolved
@@ -1,362 +1,358 @@
-﻿<?xml version="1.0" encoding="utf-8"?>
-<Project DefaultTargets="Build" xmlns="http://schemas.microsoft.com/developer/msbuild/2003" ToolsVersion="4.0">
-  <PropertyGroup>
-    <Configuration Condition=" '$(Configuration)' == '' ">Debug</Configuration>
-    <Platform Condition=" '$(Platform)' == '' ">AnyCPU</Platform>
-    <ProductVersion>9.0.30729</ProductVersion>
-    <SchemaVersion>2.0</SchemaVersion>
-    <ProjectGuid>{76646B96-936B-4D31-A053-35CD630E3C68}</ProjectGuid>
-    <OutputType>Library</OutputType>
-    <AppDesignerFolder>Properties</AppDesignerFolder>
-    <RootNamespace>MassTransit.Tests</RootNamespace>
-    <AssemblyName>MassTransit.Tests</AssemblyName>
-    <FileUpgradeFlags>
-    </FileUpgradeFlags>
-    <OldToolsVersion>3.5</OldToolsVersion>
-    <UpgradeBackupLocation>
-    </UpgradeBackupLocation>
-    <TargetFrameworkVersion>v4.0</TargetFrameworkVersion>
-    <IsWebBootstrapper>false</IsWebBootstrapper>
-    <PublishUrl>publish\</PublishUrl>
-    <Install>true</Install>
-    <InstallFrom>Disk</InstallFrom>
-    <UpdateEnabled>false</UpdateEnabled>
-    <UpdateMode>Foreground</UpdateMode>
-    <UpdateInterval>7</UpdateInterval>
-    <UpdateIntervalUnits>Days</UpdateIntervalUnits>
-    <UpdatePeriodically>false</UpdatePeriodically>
-    <UpdateRequired>false</UpdateRequired>
-    <MapFileExtensions>true</MapFileExtensions>
-    <ApplicationRevision>0</ApplicationRevision>
-    <ApplicationVersion>1.0.0.%2a</ApplicationVersion>
-    <UseApplicationTrust>false</UseApplicationTrust>
-    <BootstrapperEnabled>true</BootstrapperEnabled>
-    <TargetFrameworkProfile />
-  </PropertyGroup>
-  <PropertyGroup Condition=" '$(Configuration)|$(Platform)' == 'Debug|AnyCPU' ">
-    <DebugSymbols>true</DebugSymbols>
-    <DebugType>full</DebugType>
-    <Optimize>false</Optimize>
-    <OutputPath>..\..\tests\</OutputPath>
-    <DefineConstants>DEBUG;TRACE</DefineConstants>
-    <ErrorReport>prompt</ErrorReport>
-    <WarningLevel>4</WarningLevel>
-    <CodeAnalysisRuleSet>AllRules.ruleset</CodeAnalysisRuleSet>
-  </PropertyGroup>
-  <PropertyGroup Condition=" '$(Configuration)|$(Platform)' == 'Release|AnyCPU' ">
-    <DebugType>pdbonly</DebugType>
-    <Optimize>true</Optimize>
-    <OutputPath>..\..\tests\</OutputPath>
-    <DefineConstants>TRACE</DefineConstants>
-    <ErrorReport>prompt</ErrorReport>
-    <WarningLevel>4</WarningLevel>
-    <NoWarn>1587,1591</NoWarn>
-    <CodeAnalysisRuleSet>AllRules.ruleset</CodeAnalysisRuleSet>
-  </PropertyGroup>
-  <ItemGroup>
-    <Reference Include="Castle.Core, Version=1.0.3.0, Culture=neutral, PublicKeyToken=407dd0808d44fbdc, processorArchitecture=MSIL">
-      <SpecificVersion>False</SpecificVersion>
-      <HintPath>..\..\lib\Castle.Windsor\Castle.Core.dll</HintPath>
-    </Reference>
-    <Reference Include="Castle.Windsor">
-      <HintPath>..\..\lib\Castle.Windsor\Castle.Windsor.dll</HintPath>
-    </Reference>
-    <Reference Include="log4net, Version=1.2.10.0, Culture=neutral, PublicKeyToken=1b44e1d426115821, processorArchitecture=MSIL">
-      <SpecificVersion>False</SpecificVersion>
-      <HintPath>..\..\lib\log4net.dll</HintPath>
-    </Reference>
-    <Reference Include="Magnum" Condition="'$(TargetFrameworkVersion)' == 'v3.5'">
-      <HintPath>..\..\lib\Magnum\net-3.5\Magnum.dll</HintPath>
-    </Reference>
-    <Reference Include="Magnum" Condition="'$(TargetFrameworkVersion)' == 'v4.0'">
-      <HintPath>..\..\lib\Magnum\net-4.0\Magnum.dll</HintPath>
-    </Reference>
-    <Reference Include="Magnum.TestFramework" Condition="'$(TargetFrameworkVersion)' == 'v3.5'">
-      <HintPath>..\..\lib\Magnum\net-3.5\TestFramework\Magnum.TestFramework.dll</HintPath>
-    </Reference>
-    <Reference Include="Magnum.TestFramework" Condition="'$(TargetFrameworkVersion)' == 'v4.0'">
-      <HintPath>..\..\lib\Magnum\net-4.0\TestFramework\Magnum.TestFramework.dll</HintPath>
-    </Reference>
-    <Reference Include="Newtonsoft.Json" Condition="'$(TargetFrameworkVersion)' == 'v3.5'">
-      <HintPath>..\..\lib\Newtonsoft.Json\net35\Newtonsoft.Json.dll</HintPath>
-    </Reference>
-    <Reference Include="Newtonsoft.Json" Condition="'$(TargetFrameworkVersion)' == 'v4.0'">
-      <HintPath>..\..\lib\Newtonsoft.Json\net40\Newtonsoft.Json.dll</HintPath>
-    </Reference>
-    <Reference Include="nunit.framework">
-      <SpecificVersion>False</SpecificVersion>
-      <HintPath>..\..\lib\NUnit\net-2.0\nunit.framework.dll</HintPath>
-    </Reference>
-    <Reference Include="Rhino.Mocks, Version=3.3.0.906, Culture=neutral, PublicKeyToken=0b3305902db7183f, processorArchitecture=MSIL">
-      <SpecificVersion>False</SpecificVersion>
-      <HintPath>..\..\lib\Rhino.Mocks.dll</HintPath>
-    </Reference>
-    <Reference Include="Stact" Condition="'$(TargetFrameworkVersion)' == 'v3.5'">
-      <HintPath>..\..\lib\Stact\net-3.5\Stact.dll</HintPath>
-    </Reference>
-    <Reference Include="Stact" Condition="'$(TargetFrameworkVersion)' == 'v4.0'">
-      <HintPath>..\..\lib\Stact\net-4.0\Stact.dll</HintPath>
-    </Reference>
-    <Reference Include="System" />
-    <Reference Include="System.Core">
-      <RequiredTargetFramework>3.5</RequiredTargetFramework>
-    </Reference>
-    <Reference Include="System.CoreEx, Version=1.0.2.0, Culture=neutral, PublicKeyToken=31bf3856ad364e35, processorArchitecture=MSIL" Condition="'$(TargetFrameworkVersion)' == 'v3.5'">
-      <SpecificVersion>False</SpecificVersion>
-      <HintPath>..\..\lib\Rx\Net35\System.CoreEx.dll</HintPath>
-    </Reference>
-    <Reference Include="System.CoreEx, Version=1.0.2.0, Culture=neutral, PublicKeyToken=31bf3856ad364e35, processorArchitecture=MSIL" Condition="'$(TargetFrameworkVersion)' == 'v4.0'">
-      <SpecificVersion>False</SpecificVersion>
-      <HintPath>..\..\lib\Rx\Net4\System.CoreEx.dll</HintPath>
-    </Reference>
-    <Reference Include="System.Observable, Version=1.0.2.0, Culture=neutral, PublicKeyToken=31bf3856ad364e35, processorArchitecture=MSIL" Condition="'$(TargetFrameworkVersion)' == 'v3.5'">
-      <SpecificVersion>False</SpecificVersion>
-      <HintPath>..\..\lib\Rx\Net35\System.Observable.dll</HintPath>
-    </Reference>
-    <Reference Include="System.Data" />
-    <Reference Include="System.Transactions" />
-    <Reference Include="System.Xml" />
-    <Reference Include="System.Xml.Linq" />
-  </ItemGroup>
-  <ItemGroup>
-    <Compile Include="Diagnostics\Trace_Specs.cs" />
-    <Compile Include="Environment_Specs.cs" />
-    <Compile Include="MessageUrnSpecs.cs" />
-    <Compile Include="BddExtensions.cs" />
-    <Compile Include="Configuration\ConsumerSubscription_Specs.cs" />
-    <Compile Include="Configuration\ConsumesAll_Specs.cs" />
-    <Compile Include="Configuration\InstanceSubscription_Specs.cs" />
-    <Compile Include="Configuration\SagaConnector_Specs.cs" />
-    <Compile Include="Configuration\SagaSubscription_Specs.cs" />
-    <Compile Include="Configuration\SimpleConfiguration_Specs.cs" />
-    <Compile Include="Configuration\HandlerSubscription_Specs.cs" />
-    <Compile Include="Configuration\When_configuration_fails.cs" />
-    <Compile Include="Configuration\When_configuring_an_endpoint.cs" />
-    <Compile Include="Configuration\StateMachineSagaConfiguration_Specs.cs" />
-    <Compile Include="ContextSetup.cs" />
-    <Compile Include="ControlBus_Specs.cs" />
-    <Compile Include="Distributor\DistributorSagaTestFixture.cs" />
-    <Compile Include="Distributor\DistributorSaga_Specs.cs" />
-    <Compile Include="Distributor\LoopbackDistributorSagaTestFixture.cs" />
-    <Compile Include="Distributor\LoopbackMultipleDistributorSagaTestFixture.cs" />
-    <Compile Include="Distributor\MultipleDistributorSagaTestFixture.cs" />
-    <Compile Include="Examples\Given_a_consumer_is_subscribed_to_a_message.cs" />
-    <Compile Include="Examples\Given_a_consumer_is_subscribed_to_a_message_on_a_remote_bus.cs" />
-    <Compile Include="Examples\Given_a_consumer_is_subscribed_to_a_message_on_the_remote_bus.cs" />
-    <Compile Include="Examples\Given_a_pong_service.cs" />
-    <Compile Include="Examples\Messages\Ping.cs" />
-    <Compile Include="Examples\Messages\Pong.cs" />
-    <Compile Include="Examples\Messages\SimpleMessage.cs" />
-    <Compile Include="Examples\Sagas\Given_a_simple_saga_does_not_exist.cs" />
-    <Compile Include="Examples\Sagas\Given_a_simple_saga_exists_and_is_waiting_for_approval.cs" />
-    <Compile Include="Examples\Sagas\Messages\ApproveSimpleCustomer.cs" />
-    <Compile Include="Examples\Sagas\Messages\FinishSimpleSaga.cs" />
-    <Compile Include="Examples\Sagas\Messages\StartSimpleSaga.cs" />
-    <Compile Include="Examples\Sagas\SimpleStateMachineSaga.cs" />
-    <Compile Include="Examples\Sagas\When_an_approval_message_is_published.cs" />
-    <Compile Include="Examples\Sagas\When_a_start_message_is_received.cs" />
-    <Compile Include="Examples\When_a_message_is_published_to_the_bus.cs" />
-    <Compile Include="Examples\When_a_message_is_published_to_the_local_bus.cs" />
-    <Compile Include="Examples\When_a_message_is_published_via_the_local_bus.cs" />
-    <Compile Include="Examples\When_a_message_is_sent_to_the_bus_endpoint.cs" />
-    <Compile Include="Examples\When_a_ping_is_published.cs" />
-    <Compile Include="Load\CommandInstance.cs" />
-    <Compile Include="Distributor\Default_Specs.cs" />
-    <Compile Include="Distributor\DistributorTestFixture.cs" />
-    <Compile Include="Load\Messages\First.cs" />
-    <Compile Include="Load\LoadGenerator.cs" />
-    <Compile Include="Distributor\LoopbackDistributorTestFixture.cs" />
-    <Compile Include="Load\Messages\FirstCommand.cs" />
-    <Compile Include="Load\Messages\FirstPending.cs" />
-    <Compile Include="Load\Messages\FirstResponse.cs" />
-    <Compile Include="Distributor\ServiceInstance.cs" />
-    <Compile Include="Fault_Specs.cs" />
-    <Compile Include="FutureMessage.cs" />
-    <Compile Include="Groups\Group_Specs.cs" />
-    <Compile Include="InterfaceSubscription_Specs.cs" />
-    <Compile Include="Load\RequestResponse_LoadTest.cs" />
-    <Compile Include="Load\Sagas\FirstSaga.cs" />
-    <Compile Include="MessageContext_Specs.cs" />
-    <Compile Include="MessageInterceptor_Specs.cs" />
-<<<<<<< HEAD
-	<Compile Include="MessageRetryTracker_Specs.cs" />
-=======
-    <Compile Include="MessageRetryTracker_Specs.cs" />
-    <Compile Include="Messages\PartialSerializationTestMessage.cs" />
->>>>>>> 04d3a459
-    <Compile Include="Performance\EndpointLoadTest.cs" />
-    <Compile Include="Performance\LoadedRequest.cs" />
-    <Compile Include="Performance\LoadedResponse.cs" />
-    <Compile Include="Saga\StateMachine\CombineSaga.cs" />
-    <Compile Include="Saga\StateMachine\CombineSaga_Specs.cs" />
-    <Compile Include="Saga\Using_correlated_messages_to_start_sagas.cs" />
-    <Compile Include="Services\Timeout\TimeoutService_Specs.cs" />
-    <Compile Include="Testing\ConsumerMultiple_Specs.cs" />
-    <Compile Include="Testing\ConsumerTest_Specs.cs" />
-    <Compile Include="Testing\HandlerRespond_Specs.cs" />
-    <Compile Include="Testing\HandlerTest_Specs.cs" />
-    <Compile Include="Uri_Specs.cs" />
-    <None Include="app.config" />
-    <None Include="Reactive\Samples\BasicExample.cs" />
-    <Compile Include="Pipeline\Interception_Specs.cs" />
-    <Compile Include="ReflectionExploration.cs" />
-    <Compile Include="Saga\CompleteSimpleSaga.cs" />
-    <Compile Include="Saga\InitiateSimpleSaga.cs" />
-    <Compile Include="Pipeline\MessageRouter_Perf.cs" />
-    <Compile Include="Saga\Locator\SagaExpression_Specs.cs" />
-    <Compile Include="Saga\Locator\SomeClass.cs" />
-    <Compile Include="Saga\ObservableSagaMessage.cs" />
-    <Compile Include="Saga\SimpleSaga.cs" />
-    <Compile Include="Retry_Specs.cs" />
-    <Compile Include="Saga\Locator\SagaLocator_Specs.cs" />
-    <Compile Include="Saga\Locator\TestSaga.cs" />
-    <Compile Include="Saga\SimpleSagaMessageBase.cs" />
-    <Compile Include="Saga\StateMachineInspector_Specs.cs" />
-    <Compile Include="Saga\StateMachine\AutoStateMachineSaga.cs" />
-    <Compile Include="Saga\StateMachine\AutoStateMachine_Specs.cs" />
-    <Compile Include="Saga\StateMachine\Inspector_Specs.cs" />
-    <Compile Include="Saga\StateMachine\SagaFault_Specs.cs" />
-    <Compile Include="Saga\StateMachine\StateMachineSubscriberTestBase.cs" />
-    <Compile Include="Saga\StateMachine\TestSaga_Specs.cs" />
-    <Compile Include="Serialization\ContextSerialization_Specs.cs" />
-    <Compile Include="Internal\IdempotentHashtable_Specs.cs" />
-    <Compile Include="LocalSubscriptionCache_Specs.cs" />
-    <Compile Include="Messages\ResponseMessage.cs" />
-    <Compile Include="Dispatcher_Specs.cs" />
-    <Compile Include="Messages\RequestMessage.cs" />
-    <Compile Include="Messages\SerializationTestMessage.cs" />
-    <Compile Include="Serialization\GivenAComplexMessage.cs" />
-    <Compile Include="Serialization\GivenASimpleMessage.cs" />
-    <Compile Include="Serialization\Header_Specs.cs" />
-    <Compile Include="Serialization\InterfaceBinding_Specs.cs" />
-    <Compile Include="Serialization\Interface_Specs.cs" />
-    <Compile Include="Serialization\JsonSerialization_Specs.cs" />
-    <Compile Include="Serialization\MoreSerialization_Specs.cs" />
-    <Compile Include="Serialization\Performance_Specs.cs" />
-    <Compile Include="Serialization\PreSharedKeyEncryptedSerialization_Specs.cs" />
-    <Compile Include="Serialization\PropertyType_Specs.cs" />
-    <Compile Include="Serialization\SerializationSpecificationBase.cs" />
-    <Compile Include="Serialization\SerializationTest.cs" />
-    <Compile Include="Serialization\TransportContentType_Specs.cs" />
-    <Compile Include="Serialization\Version_Specs.cs" />
-    <Compile Include="Services\HealthMonitoring\HealthServiceTestFixture.cs" />
-    <Compile Include="Services\HealthMonitoring\HealthService_Specs.cs" />
-    <Compile Include="Services\Routing\RoutingConfiguration_Specs.cs" />
-    <Compile Include="Services\Subscriptions\SubscriptionConsumer_Specs.cs" />
-    <Compile Include="SubscribeConsumer_Specs.cs" />
-    <Compile Include="Subscriptions\PolymorphicMessage_Specs.cs" />
-    <Compile Include="Subscriptions\Removing_a_subscription_client.cs" />
-    <Compile Include="Subscriptions\SubscriptionService_Specs.cs" />
-    <Compile Include="Subscriptions\CorrelatedSubscription_Specs.cs" />
-    <Compile Include="TestExtensions.cs" />
-    <Compile Include="TextFixtures\EndpointCacheProxy.cs" />
-    <Compile Include="TextFixtures\SubscriptionServiceTestFixture.cs" />
-    <Compile Include="Transports\LoopbackTransportContract.cs" />
-    <Compile Include="Saga\InitiateSaga_Specs.cs" />
-    <Compile Include="Pipeline\MessageFilter_Specs.cs" />
-    <Compile Include="Pipeline\OutboundEndpoint_Specs.cs" />
-    <Compile Include="Pipeline\ParticularConsumer.cs" />
-    <Compile Include="Pipeline\PipelineBuilder_Specs.cs" />
-    <Compile Include="Pipeline\PipelineDispatcher_Specs.cs" />
-    <Compile Include="Pipeline\IndiscriminantConsumer.cs" />
-    <Compile Include="Pipeline\PipelineViewer_Specs.cs" />
-    <Compile Include="Pipeline\ReflectiveVisitor_Specs.cs" />
-    <Compile Include="Pipeline\SubscribeConsumer_Specs.cs" />
-    <Compile Include="Pipeline\SubscriptionEvent_Specs.cs" />
-    <Compile Include="PublishSubscribe_Specs.cs" />
-    <Compile Include="PublishToConsumer_Specs.cs" />
-    <Compile Include="RequestReply_Specs.cs" />
-    <Compile Include="RequestResponseScope_Specs.cs" />
-    <Compile Include="Saga\Messages\CorrelatedMessage.cs" />
-    <Compile Include="Saga\Messages\RegisterUser.cs" />
-    <Compile Include="Saga\Messages\SendUserVerificationEmail.cs" />
-    <Compile Include="Saga\Messages\SendValidationEmail.cs" />
-    <Compile Include="Saga\Messages\UserRegistrationComplete.cs" />
-    <Compile Include="Saga\Messages\UserRegistrationPending.cs" />
-    <Compile Include="Saga\Messages\UserValidated.cs" />
-    <Compile Include="Saga\Messages\UserVerificationEmailSent.cs" />
-    <Compile Include="Saga\RegisterUserController.cs" />
-    <Compile Include="Saga\RegisterUserSaga.cs" />
-    <Compile Include="Saga\RegisterUser_Specs.cs" />
-    <Compile Include="Saga\StateMachine\RegisterUserStateMachine.cs" />
-    <Compile Include="Saga\StateMachine\SagaStateMachine_Specs.cs" />
-    <Compile Include="Messages\ClientMessage.cs" />
-    <Compile Include="Messages\DeleteMessage.cs" />
-    <Compile Include="Messages\PingMessage.cs" />
-    <Compile Include="Messages\PongMessage.cs" />
-    <Compile Include="Properties\AssemblyInfo.cs" />
-    <Compile Include="MessageQueueEndpoint_MeetsCriteria.cs" />
-    <Compile Include="Messages\UpdateMessage.cs" />
-    <Compile Include="Messages\UpdateAcceptedMessage.cs" />
-    <Compile Include="TestConsumers\TestConsumerBase.cs" />
-    <Compile Include="TestConsumers\TestCorrelatedConsumer.cs" />
-    <Compile Include="TestConsumers\TestMessageConsumer.cs" />
-    <Compile Include="TestConsumers\TestReplyService.cs" />
-    <Compile Include="TestConsumers\TestSelectiveConsumer.cs" />
-    <Compile Include="TextFixtures\EndpointTestFixture.cs" />
-    <Compile Include="TextFixtures\LoopbackLocalAndRemoteTestFixture.cs" />
-    <Compile Include="TextFixtures\LoopbackTestFixture.cs" />
-    <Compile Include="Timeouts\TimeoutService_Specs.cs" />
-    <Compile Include="Transports\TransactionalEndpointContract.cs" />
-  </ItemGroup>
-  <ItemGroup>
-    <ProjectReference Include="..\MassTransit.Reactive\MassTransit.Reactive.csproj">
-      <Project>{BAE719BF-A142-4EF4-84DC-788742ED7FF8}</Project>
-      <Name>MassTransit.Reactive</Name>
-    </ProjectReference>
-    <ProjectReference Include="..\MassTransit.TestFramework\MassTransit.TestFramework.csproj">
-      <Project>{3C4B5F1A-69AD-415E-9F40-A7FDBD7A3012}</Project>
-      <Name>MassTransit.TestFramework</Name>
-    </ProjectReference>
-    <ProjectReference Include="..\MassTransit\MassTransit.csproj">
-      <Project>{6EFD69FC-CBCC-4F85-AEE0-EFBA73F4D273}</Project>
-      <Name>MassTransit</Name>
-    </ProjectReference>
-  </ItemGroup>
-  <ItemGroup>
-    <Content Include="test.log4net.xml">
-      <CopyToOutputDirectory>Always</CopyToOutputDirectory>
-    </Content>
-  </ItemGroup>
-  <ItemGroup>
-    <Content Include="loopback.castle.xml">
-      <CopyToOutputDirectory>Always</CopyToOutputDirectory>
-    </Content>
-    <EmbeddedResource Include="Saga\RegisterUserSaga.hbm.xml" />
-    <Content Include="Saga\saga.nhibernate.cfg.xml">
-      <CopyToOutputDirectory>Always</CopyToOutputDirectory>
-    </Content>
-    <Content Include="subscriptions.castle.xml">
-      <CopyToOutputDirectory>Always</CopyToOutputDirectory>
-    </Content>
-  </ItemGroup>
-  <ItemGroup>
-    <Folder Include="Services\LoadBalancer\" />
-    <Folder Include="Services\Metadata\" />
-  </ItemGroup>
-  <ItemGroup>
-    <BootstrapperPackage Include="Microsoft.Net.Client.3.5">
-      <Visible>False</Visible>
-      <ProductName>.NET Framework 3.5 SP1 Client Profile</ProductName>
-      <Install>false</Install>
-    </BootstrapperPackage>
-    <BootstrapperPackage Include="Microsoft.Net.Framework.3.5.SP1">
-      <Visible>False</Visible>
-      <ProductName>.NET Framework 3.5 SP1</ProductName>
-      <Install>true</Install>
-    </BootstrapperPackage>
-    <BootstrapperPackage Include="Microsoft.Windows.Installer.3.1">
-      <Visible>False</Visible>
-      <ProductName>Windows Installer 3.1</ProductName>
-      <Install>true</Install>
-    </BootstrapperPackage>
-  </ItemGroup>
-  <Import Project="$(MSBuildBinPath)\Microsoft.CSharp.targets" />
-  <!-- To modify your build process, add your task inside one of the targets below and uncomment it. 
-       Other similar extension points exist, see Microsoft.Common.targets.
-  <Target Name="BeforeBuild">
-  </Target>
-  <Target Name="AfterBuild">
-  </Target>
-  -->
+﻿<?xml version="1.0" encoding="utf-8"?>
+<Project DefaultTargets="Build" xmlns="http://schemas.microsoft.com/developer/msbuild/2003" ToolsVersion="4.0">
+  <PropertyGroup>
+    <Configuration Condition=" '$(Configuration)' == '' ">Debug</Configuration>
+    <Platform Condition=" '$(Platform)' == '' ">AnyCPU</Platform>
+    <ProductVersion>9.0.30729</ProductVersion>
+    <SchemaVersion>2.0</SchemaVersion>
+    <ProjectGuid>{76646B96-936B-4D31-A053-35CD630E3C68}</ProjectGuid>
+    <OutputType>Library</OutputType>
+    <AppDesignerFolder>Properties</AppDesignerFolder>
+    <RootNamespace>MassTransit.Tests</RootNamespace>
+    <AssemblyName>MassTransit.Tests</AssemblyName>
+    <FileUpgradeFlags>
+    </FileUpgradeFlags>
+    <OldToolsVersion>3.5</OldToolsVersion>
+    <UpgradeBackupLocation>
+    </UpgradeBackupLocation>
+    <TargetFrameworkVersion>v4.0</TargetFrameworkVersion>
+    <IsWebBootstrapper>false</IsWebBootstrapper>
+    <PublishUrl>publish\</PublishUrl>
+    <Install>true</Install>
+    <InstallFrom>Disk</InstallFrom>
+    <UpdateEnabled>false</UpdateEnabled>
+    <UpdateMode>Foreground</UpdateMode>
+    <UpdateInterval>7</UpdateInterval>
+    <UpdateIntervalUnits>Days</UpdateIntervalUnits>
+    <UpdatePeriodically>false</UpdatePeriodically>
+    <UpdateRequired>false</UpdateRequired>
+    <MapFileExtensions>true</MapFileExtensions>
+    <ApplicationRevision>0</ApplicationRevision>
+    <ApplicationVersion>1.0.0.%2a</ApplicationVersion>
+    <UseApplicationTrust>false</UseApplicationTrust>
+    <BootstrapperEnabled>true</BootstrapperEnabled>
+    <TargetFrameworkProfile />
+  </PropertyGroup>
+  <PropertyGroup Condition=" '$(Configuration)|$(Platform)' == 'Debug|AnyCPU' ">
+    <DebugSymbols>true</DebugSymbols>
+    <DebugType>full</DebugType>
+    <Optimize>false</Optimize>
+    <OutputPath>..\..\tests\</OutputPath>
+    <DefineConstants>DEBUG;TRACE</DefineConstants>
+    <ErrorReport>prompt</ErrorReport>
+    <WarningLevel>4</WarningLevel>
+    <CodeAnalysisRuleSet>AllRules.ruleset</CodeAnalysisRuleSet>
+  </PropertyGroup>
+  <PropertyGroup Condition=" '$(Configuration)|$(Platform)' == 'Release|AnyCPU' ">
+    <DebugType>pdbonly</DebugType>
+    <Optimize>true</Optimize>
+    <OutputPath>..\..\tests\</OutputPath>
+    <DefineConstants>TRACE</DefineConstants>
+    <ErrorReport>prompt</ErrorReport>
+    <WarningLevel>4</WarningLevel>
+    <NoWarn>1587,1591</NoWarn>
+    <CodeAnalysisRuleSet>AllRules.ruleset</CodeAnalysisRuleSet>
+  </PropertyGroup>
+  <ItemGroup>
+    <Reference Include="Castle.Core, Version=1.0.3.0, Culture=neutral, PublicKeyToken=407dd0808d44fbdc, processorArchitecture=MSIL">
+      <SpecificVersion>False</SpecificVersion>
+      <HintPath>..\..\lib\Castle.Windsor\Castle.Core.dll</HintPath>
+    </Reference>
+    <Reference Include="Castle.Windsor">
+      <HintPath>..\..\lib\Castle.Windsor\Castle.Windsor.dll</HintPath>
+    </Reference>
+    <Reference Include="log4net, Version=1.2.10.0, Culture=neutral, PublicKeyToken=1b44e1d426115821, processorArchitecture=MSIL">
+      <SpecificVersion>False</SpecificVersion>
+      <HintPath>..\..\lib\log4net.dll</HintPath>
+    </Reference>
+    <Reference Include="Magnum" Condition="'$(TargetFrameworkVersion)' == 'v3.5'">
+      <HintPath>..\..\lib\Magnum\net-3.5\Magnum.dll</HintPath>
+    </Reference>
+    <Reference Include="Magnum" Condition="'$(TargetFrameworkVersion)' == 'v4.0'">
+      <HintPath>..\..\lib\Magnum\net-4.0\Magnum.dll</HintPath>
+    </Reference>
+    <Reference Include="Magnum.TestFramework" Condition="'$(TargetFrameworkVersion)' == 'v3.5'">
+      <HintPath>..\..\lib\Magnum\net-3.5\TestFramework\Magnum.TestFramework.dll</HintPath>
+    </Reference>
+    <Reference Include="Magnum.TestFramework" Condition="'$(TargetFrameworkVersion)' == 'v4.0'">
+      <HintPath>..\..\lib\Magnum\net-4.0\TestFramework\Magnum.TestFramework.dll</HintPath>
+    </Reference>
+    <Reference Include="Newtonsoft.Json" Condition="'$(TargetFrameworkVersion)' == 'v3.5'">
+      <HintPath>..\..\lib\Newtonsoft.Json\net35\Newtonsoft.Json.dll</HintPath>
+    </Reference>
+    <Reference Include="Newtonsoft.Json" Condition="'$(TargetFrameworkVersion)' == 'v4.0'">
+      <HintPath>..\..\lib\Newtonsoft.Json\net40\Newtonsoft.Json.dll</HintPath>
+    </Reference>
+    <Reference Include="nunit.framework">
+      <SpecificVersion>False</SpecificVersion>
+      <HintPath>..\..\lib\NUnit\net-2.0\nunit.framework.dll</HintPath>
+    </Reference>
+    <Reference Include="Rhino.Mocks, Version=3.3.0.906, Culture=neutral, PublicKeyToken=0b3305902db7183f, processorArchitecture=MSIL">
+      <SpecificVersion>False</SpecificVersion>
+      <HintPath>..\..\lib\Rhino.Mocks.dll</HintPath>
+    </Reference>
+    <Reference Include="Stact" Condition="'$(TargetFrameworkVersion)' == 'v3.5'">
+      <HintPath>..\..\lib\Stact\net-3.5\Stact.dll</HintPath>
+    </Reference>
+    <Reference Include="Stact" Condition="'$(TargetFrameworkVersion)' == 'v4.0'">
+      <HintPath>..\..\lib\Stact\net-4.0\Stact.dll</HintPath>
+    </Reference>
+    <Reference Include="System" />
+    <Reference Include="System.Core">
+      <RequiredTargetFramework>3.5</RequiredTargetFramework>
+    </Reference>
+    <Reference Include="System.CoreEx, Version=1.0.2.0, Culture=neutral, PublicKeyToken=31bf3856ad364e35, processorArchitecture=MSIL" Condition="'$(TargetFrameworkVersion)' == 'v3.5'">
+      <SpecificVersion>False</SpecificVersion>
+      <HintPath>..\..\lib\Rx\Net35\System.CoreEx.dll</HintPath>
+    </Reference>
+    <Reference Include="System.CoreEx, Version=1.0.2.0, Culture=neutral, PublicKeyToken=31bf3856ad364e35, processorArchitecture=MSIL" Condition="'$(TargetFrameworkVersion)' == 'v4.0'">
+      <SpecificVersion>False</SpecificVersion>
+      <HintPath>..\..\lib\Rx\Net4\System.CoreEx.dll</HintPath>
+    </Reference>
+    <Reference Include="System.Observable, Version=1.0.2.0, Culture=neutral, PublicKeyToken=31bf3856ad364e35, processorArchitecture=MSIL" Condition="'$(TargetFrameworkVersion)' == 'v3.5'">
+      <SpecificVersion>False</SpecificVersion>
+      <HintPath>..\..\lib\Rx\Net35\System.Observable.dll</HintPath>
+    </Reference>
+    <Reference Include="System.Data" />
+    <Reference Include="System.Transactions" />
+    <Reference Include="System.Xml" />
+    <Reference Include="System.Xml.Linq" />
+  </ItemGroup>
+  <ItemGroup>
+    <Compile Include="Diagnostics\Trace_Specs.cs" />
+    <Compile Include="Environment_Specs.cs" />
+    <Compile Include="MessageUrnSpecs.cs" />
+    <Compile Include="BddExtensions.cs" />
+    <Compile Include="Configuration\ConsumerSubscription_Specs.cs" />
+    <Compile Include="Configuration\ConsumesAll_Specs.cs" />
+    <Compile Include="Configuration\InstanceSubscription_Specs.cs" />
+    <Compile Include="Configuration\SagaConnector_Specs.cs" />
+    <Compile Include="Configuration\SagaSubscription_Specs.cs" />
+    <Compile Include="Configuration\SimpleConfiguration_Specs.cs" />
+    <Compile Include="Configuration\HandlerSubscription_Specs.cs" />
+    <Compile Include="Configuration\When_configuration_fails.cs" />
+    <Compile Include="Configuration\When_configuring_an_endpoint.cs" />
+    <Compile Include="Configuration\StateMachineSagaConfiguration_Specs.cs" />
+    <Compile Include="ContextSetup.cs" />
+    <Compile Include="ControlBus_Specs.cs" />
+    <Compile Include="Distributor\DistributorSagaTestFixture.cs" />
+    <Compile Include="Distributor\DistributorSaga_Specs.cs" />
+    <Compile Include="Distributor\LoopbackDistributorSagaTestFixture.cs" />
+    <Compile Include="Distributor\LoopbackMultipleDistributorSagaTestFixture.cs" />
+    <Compile Include="Distributor\MultipleDistributorSagaTestFixture.cs" />
+    <Compile Include="Examples\Given_a_consumer_is_subscribed_to_a_message.cs" />
+    <Compile Include="Examples\Given_a_consumer_is_subscribed_to_a_message_on_a_remote_bus.cs" />
+    <Compile Include="Examples\Given_a_consumer_is_subscribed_to_a_message_on_the_remote_bus.cs" />
+    <Compile Include="Examples\Given_a_pong_service.cs" />
+    <Compile Include="Examples\Messages\Ping.cs" />
+    <Compile Include="Examples\Messages\Pong.cs" />
+    <Compile Include="Examples\Messages\SimpleMessage.cs" />
+    <Compile Include="Examples\Sagas\Given_a_simple_saga_does_not_exist.cs" />
+    <Compile Include="Examples\Sagas\Given_a_simple_saga_exists_and_is_waiting_for_approval.cs" />
+    <Compile Include="Examples\Sagas\Messages\ApproveSimpleCustomer.cs" />
+    <Compile Include="Examples\Sagas\Messages\FinishSimpleSaga.cs" />
+    <Compile Include="Examples\Sagas\Messages\StartSimpleSaga.cs" />
+    <Compile Include="Examples\Sagas\SimpleStateMachineSaga.cs" />
+    <Compile Include="Examples\Sagas\When_an_approval_message_is_published.cs" />
+    <Compile Include="Examples\Sagas\When_a_start_message_is_received.cs" />
+    <Compile Include="Examples\When_a_message_is_published_to_the_bus.cs" />
+    <Compile Include="Examples\When_a_message_is_published_to_the_local_bus.cs" />
+    <Compile Include="Examples\When_a_message_is_published_via_the_local_bus.cs" />
+    <Compile Include="Examples\When_a_message_is_sent_to_the_bus_endpoint.cs" />
+    <Compile Include="Examples\When_a_ping_is_published.cs" />
+    <Compile Include="Load\CommandInstance.cs" />
+    <Compile Include="Distributor\Default_Specs.cs" />
+    <Compile Include="Distributor\DistributorTestFixture.cs" />
+    <Compile Include="Load\Messages\First.cs" />
+    <Compile Include="Load\LoadGenerator.cs" />
+    <Compile Include="Distributor\LoopbackDistributorTestFixture.cs" />
+    <Compile Include="Load\Messages\FirstCommand.cs" />
+    <Compile Include="Load\Messages\FirstPending.cs" />
+    <Compile Include="Load\Messages\FirstResponse.cs" />
+    <Compile Include="Distributor\ServiceInstance.cs" />
+    <Compile Include="Fault_Specs.cs" />
+    <Compile Include="FutureMessage.cs" />
+    <Compile Include="Groups\Group_Specs.cs" />
+    <Compile Include="InterfaceSubscription_Specs.cs" />
+    <Compile Include="Load\RequestResponse_LoadTest.cs" />
+    <Compile Include="Load\Sagas\FirstSaga.cs" />
+    <Compile Include="MessageContext_Specs.cs" />
+    <Compile Include="MessageInterceptor_Specs.cs" />
+    <Compile Include="MessageRetryTracker_Specs.cs" />
+    <Compile Include="Messages\PartialSerializationTestMessage.cs" />
+    <Compile Include="Performance\EndpointLoadTest.cs" />
+    <Compile Include="Performance\LoadedRequest.cs" />
+    <Compile Include="Performance\LoadedResponse.cs" />
+    <Compile Include="Saga\StateMachine\CombineSaga.cs" />
+    <Compile Include="Saga\StateMachine\CombineSaga_Specs.cs" />
+    <Compile Include="Saga\Using_correlated_messages_to_start_sagas.cs" />
+    <Compile Include="Services\Timeout\TimeoutService_Specs.cs" />
+    <Compile Include="Testing\ConsumerMultiple_Specs.cs" />
+    <Compile Include="Testing\ConsumerTest_Specs.cs" />
+    <Compile Include="Testing\HandlerRespond_Specs.cs" />
+    <Compile Include="Testing\HandlerTest_Specs.cs" />
+    <Compile Include="Uri_Specs.cs" />
+    <None Include="app.config" />
+    <None Include="Reactive\Samples\BasicExample.cs" />
+    <Compile Include="Pipeline\Interception_Specs.cs" />
+    <Compile Include="ReflectionExploration.cs" />
+    <Compile Include="Saga\CompleteSimpleSaga.cs" />
+    <Compile Include="Saga\InitiateSimpleSaga.cs" />
+    <Compile Include="Pipeline\MessageRouter_Perf.cs" />
+    <Compile Include="Saga\Locator\SagaExpression_Specs.cs" />
+    <Compile Include="Saga\Locator\SomeClass.cs" />
+    <Compile Include="Saga\ObservableSagaMessage.cs" />
+    <Compile Include="Saga\SimpleSaga.cs" />
+    <Compile Include="Retry_Specs.cs" />
+    <Compile Include="Saga\Locator\SagaLocator_Specs.cs" />
+    <Compile Include="Saga\Locator\TestSaga.cs" />
+    <Compile Include="Saga\SimpleSagaMessageBase.cs" />
+    <Compile Include="Saga\StateMachineInspector_Specs.cs" />
+    <Compile Include="Saga\StateMachine\AutoStateMachineSaga.cs" />
+    <Compile Include="Saga\StateMachine\AutoStateMachine_Specs.cs" />
+    <Compile Include="Saga\StateMachine\Inspector_Specs.cs" />
+    <Compile Include="Saga\StateMachine\SagaFault_Specs.cs" />
+    <Compile Include="Saga\StateMachine\StateMachineSubscriberTestBase.cs" />
+    <Compile Include="Saga\StateMachine\TestSaga_Specs.cs" />
+    <Compile Include="Serialization\ContextSerialization_Specs.cs" />
+    <Compile Include="Internal\IdempotentHashtable_Specs.cs" />
+    <Compile Include="LocalSubscriptionCache_Specs.cs" />
+    <Compile Include="Messages\ResponseMessage.cs" />
+    <Compile Include="Dispatcher_Specs.cs" />
+    <Compile Include="Messages\RequestMessage.cs" />
+    <Compile Include="Messages\SerializationTestMessage.cs" />
+    <Compile Include="Serialization\GivenAComplexMessage.cs" />
+    <Compile Include="Serialization\GivenASimpleMessage.cs" />
+    <Compile Include="Serialization\Header_Specs.cs" />
+    <Compile Include="Serialization\InterfaceBinding_Specs.cs" />
+    <Compile Include="Serialization\Interface_Specs.cs" />
+    <Compile Include="Serialization\JsonSerialization_Specs.cs" />
+    <Compile Include="Serialization\MoreSerialization_Specs.cs" />
+    <Compile Include="Serialization\Performance_Specs.cs" />
+    <Compile Include="Serialization\PreSharedKeyEncryptedSerialization_Specs.cs" />
+    <Compile Include="Serialization\PropertyType_Specs.cs" />
+    <Compile Include="Serialization\SerializationSpecificationBase.cs" />
+    <Compile Include="Serialization\SerializationTest.cs" />
+    <Compile Include="Serialization\TransportContentType_Specs.cs" />
+    <Compile Include="Serialization\Version_Specs.cs" />
+    <Compile Include="Services\HealthMonitoring\HealthServiceTestFixture.cs" />
+    <Compile Include="Services\HealthMonitoring\HealthService_Specs.cs" />
+    <Compile Include="Services\Routing\RoutingConfiguration_Specs.cs" />
+    <Compile Include="Services\Subscriptions\SubscriptionConsumer_Specs.cs" />
+    <Compile Include="SubscribeConsumer_Specs.cs" />
+    <Compile Include="Subscriptions\PolymorphicMessage_Specs.cs" />
+    <Compile Include="Subscriptions\Removing_a_subscription_client.cs" />
+    <Compile Include="Subscriptions\SubscriptionService_Specs.cs" />
+    <Compile Include="Subscriptions\CorrelatedSubscription_Specs.cs" />
+    <Compile Include="TestExtensions.cs" />
+    <Compile Include="TextFixtures\EndpointCacheProxy.cs" />
+    <Compile Include="TextFixtures\SubscriptionServiceTestFixture.cs" />
+    <Compile Include="Transports\LoopbackTransportContract.cs" />
+    <Compile Include="Saga\InitiateSaga_Specs.cs" />
+    <Compile Include="Pipeline\MessageFilter_Specs.cs" />
+    <Compile Include="Pipeline\OutboundEndpoint_Specs.cs" />
+    <Compile Include="Pipeline\ParticularConsumer.cs" />
+    <Compile Include="Pipeline\PipelineBuilder_Specs.cs" />
+    <Compile Include="Pipeline\PipelineDispatcher_Specs.cs" />
+    <Compile Include="Pipeline\IndiscriminantConsumer.cs" />
+    <Compile Include="Pipeline\PipelineViewer_Specs.cs" />
+    <Compile Include="Pipeline\ReflectiveVisitor_Specs.cs" />
+    <Compile Include="Pipeline\SubscribeConsumer_Specs.cs" />
+    <Compile Include="Pipeline\SubscriptionEvent_Specs.cs" />
+    <Compile Include="PublishSubscribe_Specs.cs" />
+    <Compile Include="PublishToConsumer_Specs.cs" />
+    <Compile Include="RequestReply_Specs.cs" />
+    <Compile Include="RequestResponseScope_Specs.cs" />
+    <Compile Include="Saga\Messages\CorrelatedMessage.cs" />
+    <Compile Include="Saga\Messages\RegisterUser.cs" />
+    <Compile Include="Saga\Messages\SendUserVerificationEmail.cs" />
+    <Compile Include="Saga\Messages\SendValidationEmail.cs" />
+    <Compile Include="Saga\Messages\UserRegistrationComplete.cs" />
+    <Compile Include="Saga\Messages\UserRegistrationPending.cs" />
+    <Compile Include="Saga\Messages\UserValidated.cs" />
+    <Compile Include="Saga\Messages\UserVerificationEmailSent.cs" />
+    <Compile Include="Saga\RegisterUserController.cs" />
+    <Compile Include="Saga\RegisterUserSaga.cs" />
+    <Compile Include="Saga\RegisterUser_Specs.cs" />
+    <Compile Include="Saga\StateMachine\RegisterUserStateMachine.cs" />
+    <Compile Include="Saga\StateMachine\SagaStateMachine_Specs.cs" />
+    <Compile Include="Messages\ClientMessage.cs" />
+    <Compile Include="Messages\DeleteMessage.cs" />
+    <Compile Include="Messages\PingMessage.cs" />
+    <Compile Include="Messages\PongMessage.cs" />
+    <Compile Include="Properties\AssemblyInfo.cs" />
+    <Compile Include="MessageQueueEndpoint_MeetsCriteria.cs" />
+    <Compile Include="Messages\UpdateMessage.cs" />
+    <Compile Include="Messages\UpdateAcceptedMessage.cs" />
+    <Compile Include="TestConsumers\TestConsumerBase.cs" />
+    <Compile Include="TestConsumers\TestCorrelatedConsumer.cs" />
+    <Compile Include="TestConsumers\TestMessageConsumer.cs" />
+    <Compile Include="TestConsumers\TestReplyService.cs" />
+    <Compile Include="TestConsumers\TestSelectiveConsumer.cs" />
+    <Compile Include="TextFixtures\EndpointTestFixture.cs" />
+    <Compile Include="TextFixtures\LoopbackLocalAndRemoteTestFixture.cs" />
+    <Compile Include="TextFixtures\LoopbackTestFixture.cs" />
+    <Compile Include="Timeouts\TimeoutService_Specs.cs" />
+    <Compile Include="Transports\TransactionalEndpointContract.cs" />
+  </ItemGroup>
+  <ItemGroup>
+    <ProjectReference Include="..\MassTransit.Reactive\MassTransit.Reactive.csproj">
+      <Project>{BAE719BF-A142-4EF4-84DC-788742ED7FF8}</Project>
+      <Name>MassTransit.Reactive</Name>
+    </ProjectReference>
+    <ProjectReference Include="..\MassTransit.TestFramework\MassTransit.TestFramework.csproj">
+      <Project>{3C4B5F1A-69AD-415E-9F40-A7FDBD7A3012}</Project>
+      <Name>MassTransit.TestFramework</Name>
+    </ProjectReference>
+    <ProjectReference Include="..\MassTransit\MassTransit.csproj">
+      <Project>{6EFD69FC-CBCC-4F85-AEE0-EFBA73F4D273}</Project>
+      <Name>MassTransit</Name>
+    </ProjectReference>
+  </ItemGroup>
+  <ItemGroup>
+    <Content Include="test.log4net.xml">
+      <CopyToOutputDirectory>Always</CopyToOutputDirectory>
+    </Content>
+  </ItemGroup>
+  <ItemGroup>
+    <Content Include="loopback.castle.xml">
+      <CopyToOutputDirectory>Always</CopyToOutputDirectory>
+    </Content>
+    <EmbeddedResource Include="Saga\RegisterUserSaga.hbm.xml" />
+    <Content Include="Saga\saga.nhibernate.cfg.xml">
+      <CopyToOutputDirectory>Always</CopyToOutputDirectory>
+    </Content>
+    <Content Include="subscriptions.castle.xml">
+      <CopyToOutputDirectory>Always</CopyToOutputDirectory>
+    </Content>
+  </ItemGroup>
+  <ItemGroup>
+    <Folder Include="Services\LoadBalancer\" />
+    <Folder Include="Services\Metadata\" />
+  </ItemGroup>
+  <ItemGroup>
+    <BootstrapperPackage Include="Microsoft.Net.Client.3.5">
+      <Visible>False</Visible>
+      <ProductName>.NET Framework 3.5 SP1 Client Profile</ProductName>
+      <Install>false</Install>
+    </BootstrapperPackage>
+    <BootstrapperPackage Include="Microsoft.Net.Framework.3.5.SP1">
+      <Visible>False</Visible>
+      <ProductName>.NET Framework 3.5 SP1</ProductName>
+      <Install>true</Install>
+    </BootstrapperPackage>
+    <BootstrapperPackage Include="Microsoft.Windows.Installer.3.1">
+      <Visible>False</Visible>
+      <ProductName>Windows Installer 3.1</ProductName>
+      <Install>true</Install>
+    </BootstrapperPackage>
+  </ItemGroup>
+  <Import Project="$(MSBuildBinPath)\Microsoft.CSharp.targets" />
+  <!-- To modify your build process, add your task inside one of the targets below and uncomment it. 
+       Other similar extension points exist, see Microsoft.Common.targets.
+  <Target Name="BeforeBuild">
+  </Target>
+  <Target Name="AfterBuild">
+  </Target>
+  -->
 </Project>