--- conflicted
+++ resolved
@@ -1,20 +1,4 @@
-<<<<<<< HEAD
-﻿using System.Reflection;
-using System.Runtime.InteropServices;
-
-// General Information about an assembly is controlled through the following 
-// set of attributes. Change these attribute values to modify the information
-// associated with an assembly.
-//[assembly: AssemblyTitle("SecurityMessages")]
-//[assembly: AssemblyDescription("")]
-[assembly: AssemblyConfiguration("")]
-//[assembly: AssemblyProduct("SecurityMessages")]
-//[assembly: AssemblyTrademark("")]
-[assembly: AssemblyCulture("")]
-=======
-﻿using System.Runtime.InteropServices;
->>>>>>> b040645b
-
-// The following GUID is for the ID of the typelib if this project is exposed to COM
-[assembly: Guid("f128031c-f1f0-449b-83e6-e7f354b87717")]
-
+﻿using System.Runtime.InteropServices;
+
+// The following GUID is for the ID of the typelib if this project is exposed to COM
+[assembly: Guid("f128031c-f1f0-449b-83e6-e7f354b87717")]